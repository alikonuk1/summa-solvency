--- conflicted
+++ resolved
@@ -445,7 +445,6 @@
                     // enable lt seletor
                     self.config.lt_selector.enable(&mut region, 0)?;
 
-<<<<<<< HEAD
                 total_assets_cell
                     .value()
                     .zip(computed_sum_cell.value())
@@ -458,30 +457,10 @@
                         )
                     });
 
-                Ok(())
-            },
-        )?;
-=======
-                    //Assign total assets and computed sum cells to the chip:
-                    total_assets_cell
-                        .value()
-                        .zip(computed_sum_cell.value())
-                        .map(|(total_assets, computed_sum)| {
-                            if let Err(e) = chip.assign(
-                                &mut region,
-                                0,
-                                computed_sum.to_owned(),
-                                total_assets.to_owned(),
-                            ) {
-                                println!("Error: {:?}", e);
-                            };
-                        });
-
                     Ok(())
                 },
             )?;
         }
->>>>>>> 891d7009
 
         Ok(())
     }
